"""Script that builds a synthetic voice audio from reading 
the nst dataset. 

Usage:
<<<<<<< HEAD
    python src/scripts/build_synthetic_nts.py --method gtts ./data/raw_data/nst-da-train-metadata.csv ./data/raw_data/
=======
    python src/scripts/build_syntethic_nts.py 
>>>>>>> e1a003fe
"""

from pathlib import Path
import subprocess

from gtts import gTTS
import pandas as pd
import click


def generate_speech_mac(text: str, filename: Path):
    """Generate speech from text using macOS 'say' command and save it to a file.

    Note, these voice has a licens only for private use.
    The downloaded voices needs to be changed manually in
    spoken content in settings of the mac machine.
    The file is saved in a special mac sound format called ".aiff".
    Extra details see:
    "https://maithegeek.medium.com/having-fun-in-macos-with-say-command-d4a0d3319668"

    Args:
        text: The text to convert to speech.
        filename: The name of the output audio file.

    Returns:
        None
    """
    subprocess.run(["say", text, "-o", filename])


def generate_speech_espeak(text: str, filename: Path, variant: str = "+m1"):
    """Generate speech from text using eSpeak and save it to a file.

    Args:
        text: The text to convert to speech.
        filename: The name of the output audio file.
        variant: The eSpeak voice variant. Default is "+m1".

    Returns:
        None
    """
    subprocess.run(["espeak", "-vda", "-w", filename, variant, text])


def generate_speech_gtts(text: str, filename: Path, language: str = "da"):
    """Generate speech from text using gTTS and save it to a file.

    Args:
        text: The text to convert to speech.
        filename: The name of the output audio file.
        language (str, optional): Language used to speek, default is 'da' (Danish).

    Returns:
        None
    """
    tts = gTTS(text, lang=language)
    tts.save(filename)


@click.command()
@click.option('--method', type=click.Choice(['mac', 'espeak', 'gtts']), default='gtts',
              help='Choose the method for generating speech')
@click.argument('input_file', type=click.Path(exists=True))
@click.argument('output_dir', type=click.Path())
def main(method, input_file: Path, output_dir: Path):
    """Script that builds a synthetic voice audio from reading the nst dataset."""
    # Read the Excel file into a pandas DataFrame
    columns = ["audio", "text", "speaker_id", "age",
               "sex", "dialect", "recording_datetime"]
    df = pd.read_csv(input_file, usecols=columns)

    for index, row in df.iterrows():
        if pd.isna(row["text"]):
            pass
        else:
            text_danish = row["text"]
<<<<<<< HEAD
            filename = Path(output_dir) / row["audio"]
            if method == 'mac':
                generate_speech_mac(text_danish, filename)
            elif method == 'espeak':
                generate_speech_espeak(text_danish, filename)
            elif method == 'gtts':
                generate_speech_gtts(text_danish, filename)
            else:
                pass
=======
            filename = os.path.join(folder, row["audio"])
            generate_speech_from_text(text=text_danish, filename=filename)
>>>>>>> e1a003fe


if __name__ == "__main__":
    main()<|MERGE_RESOLUTION|>--- conflicted
+++ resolved
@@ -2,11 +2,7 @@
 the nst dataset. 
 
 Usage:
-<<<<<<< HEAD
-    python src/scripts/build_synthetic_nts.py --method gtts ./data/raw_data/nst-da-train-metadata.csv ./data/raw_data/
-=======
     python src/scripts/build_syntethic_nts.py 
->>>>>>> e1a003fe
 """
 
 from pathlib import Path
@@ -83,7 +79,6 @@
             pass
         else:
             text_danish = row["text"]
-<<<<<<< HEAD
             filename = Path(output_dir) / row["audio"]
             if method == 'mac':
                 generate_speech_mac(text_danish, filename)
@@ -93,10 +88,6 @@
                 generate_speech_gtts(text_danish, filename)
             else:
                 pass
-=======
-            filename = os.path.join(folder, row["audio"])
-            generate_speech_from_text(text=text_danish, filename=filename)
->>>>>>> e1a003fe
 
 
 if __name__ == "__main__":
