--- conflicted
+++ resolved
@@ -2,7 +2,6 @@
 
 Usage:
     python src/scripts/build_coral_asr.py \
-<<<<<<< HEAD
         [--audio-dir directory/containing/the/audio/subdirectories] \
         [--metadata-database-path path/to/the/sqlite/database] \
         [--hub-id organisation/dataset-id]
@@ -10,14 +9,6 @@
 
 import logging
 import multiprocessing as mp
-=======
-        [--audio-dir <audio_dir>] \
-        [--metadata-database-path <metadata_database_path>] \
-        [--hub-id <hub_id>]
-"""
-
-import logging
->>>>>>> 50e71990
 import shutil
 import sqlite3
 import tarfile
@@ -93,29 +84,16 @@
 
     logger.info("Building the CoRal read-aloud speech recognition dataset...")
     read_aloud_dataset = build_read_aloud_dataset(
-<<<<<<< HEAD
         metadata_database_path=temp_metadata_database_path,
         audio_dir=temp_read_aloud_dir,
-=======
-        metadata_database_path=temp_metadata_database_path, audio_dir=audio_dir
->>>>>>> 50e71990
     )
 
     logger.info("Building the CoRal conversation speech recognition dataset...")
     conversation_dataset = build_conversation_dataset(
-<<<<<<< HEAD
         metadata_database_path=temp_metadata_database_path,
         audio_dir=temp_conversation_dir,
     )
 
-=======
-        metadata_database_path=temp_metadata_database_path, audio_dir=audio_dir
-    )
-
-    # Delete the temporary metadata database
-    temp_metadata_database_path.unlink()
-
->>>>>>> 50e71990
     logger.info("Splitting the datasets into train, validation and test sets...")
     read_aloud_dataset = split_dataset(dataset=read_aloud_dataset)
     conversation_dataset = split_dataset(dataset=conversation_dataset)
@@ -130,14 +108,11 @@
     logger.info(f"All done! See the datasets at https://hf.co/datasets/{hub_id}.")
 
 
-<<<<<<< HEAD
 ##########################################
 ##### Building the read-aloud subset #####
 ##########################################
 
 
-=======
->>>>>>> 50e71990
 def build_read_aloud_dataset(metadata_database_path: Path, audio_dir: Path) -> Dataset:
     """Build the CoRal read-aloud dataset.
 
@@ -208,11 +183,7 @@
     # Get a list of all the audio file paths. We need this since the audio files lie in
     # subdirectories of the main audio directory
     audio_subdirs = list(audio_dir.iterdir())
-<<<<<<< HEAD
-    with Parallel(n_jobs=2 * mp.cpu_count(), backend="threading") as parallel:
-=======
-    with Parallel(n_jobs=-1, backend="threading") as parallel:
->>>>>>> 50e71990
+    with Parallel(n_jobs=mp.cpu_count(), backend="threading") as parallel:
         all_audio_path_lists = parallel(
             delayed(list_audio_files)(subdir)
             for subdir in tqdm(audio_subdirs, desc="Collecting audio file paths")
@@ -255,7 +226,6 @@
     return dataset
 
 
-<<<<<<< HEAD
 def list_audio_files(audio_dir: Path, max_attempts: int = 10) -> list[Path]:
     """List all the audio files in the given directory.
 
@@ -286,8 +256,6 @@
 ############################################
 
 
-=======
->>>>>>> 50e71990
 # TODO: Implement this function
 def build_conversation_dataset(
     metadata_database_path: Path, audio_dir: Path
@@ -431,7 +399,6 @@
         )
 
 
-<<<<<<< HEAD
 #############################
 ##### Utility functions #####
 #############################
@@ -439,10 +406,6 @@
 
 def copy_audio_directory_to_cwd(audio_dir: Path) -> Path:
     """Copy audio files to the current working directory.
-=======
-def list_audio_files(audio_dir: Path, max_attempts: int = 10) -> list[Path]:
-    """List all the audio files in the given directory.
->>>>>>> 50e71990
 
     Args:
         audio_dir:
@@ -451,7 +414,6 @@
             The maximum number of attempts to list the audio files. Defaults to 10.
 
     Returns:
-<<<<<<< HEAD
         The new directory containing the audio files.
     """
     new_audio_dir = Path.cwd() / audio_dir.name
@@ -462,41 +424,27 @@
     if not audio_subdirs:
         return new_audio_dir
 
-    while True:
-        try:
-            # Compress all subdirectories that are not already compressed
-            with Parallel(n_jobs=2 * mp.cpu_count(), backend="threading") as parallel:
-                parallel(
-                    delayed(function=compress_dir)(directory=subdir)
-                    for subdir in tqdm(
-                        iterable=audio_subdirs,
-                        desc="Compressing audio files on the source disk",
-                    )
-                )
-
-            # Decompress all the compressed audio files in the current working directory
-            with Parallel(n_jobs=2 * mp.cpu_count(), backend="threading") as parallel:
-                parallel(
-                    delayed(function=decompress_file)(
-                        file=compressed_subdir, destination_dir=new_audio_dir
-                    )
-                    for compressed_subdir in tqdm(
-                        iterable=list(audio_dir.glob("*.tar.xz")),
-                        desc="Copying the compressed files and decompressing them",
-                    )
-                )
-
-            break
-        except CorruptedCompressedFile as e:
-            logger.warning(e.message + " Removing the compressed file and retrying...")
-            corrupted_file = e.file
-            copied_corrupted_file = new_audio_dir / corrupted_file.name
-            copied_corrupted_decompressed_dir = remove_suffixes(
-                path=copied_corrupted_file
+    # Compress all subdirectories that are not already compressed
+    with Parallel(n_jobs=mp.cpu_count(), backend="threading") as parallel:
+        parallel(
+            delayed(function=compress_dir)(directory=subdir)
+            for subdir in tqdm(
+                iterable=audio_subdirs,
+                desc="Compressing audio files on the source disk",
             )
-            corrupted_file.unlink(missing_ok=True)
-            copied_corrupted_file.unlink(missing_ok=True)
-            shutil.rmtree(copied_corrupted_decompressed_dir, ignore_errors=True)
+        )
+
+    # Decompress all the compressed audio files in the current working directory
+    with Parallel(n_jobs=mp.cpu_count(), backend="threading") as parallel:
+        parallel(
+            delayed(function=decompress_file)(
+                file=compressed_subdir, destination_dir=new_audio_dir
+            )
+            for compressed_subdir in tqdm(
+                iterable=list(audio_dir.glob("*.tar.xz")),
+                desc="Copying the compressed files and decompressing them",
+            )
+        )
 
     return new_audio_dir
 
@@ -586,80 +534,6 @@
             f"Failed to decompress the file {self.file}, as it appears to be corrupted."
         )
         super().__init__(self.message)
-=======
-        A list of paths to the audio files.
-
-    Raises:
-        OSError:
-            If the audio files cannot be listed.
-    """
-    for _ in range(max_attempts):
-        try:
-            return list(audio_dir.glob("*.wav"))
-        except OSError:
-            sleep(1)
-    else:
-        raise OSError(f"Failed to list the audio files in {audio_dir!r}.")
-
-
-def examples_belong_to_train(examples: dict[str, list]) -> list[bool]:
-    """Check if each example belongs to the training set.
-
-    Args:
-        examples:
-            A batch of examples.
-
-    Returns:
-        A list of booleans indicating whether each example belongs to the training
-        set.
-    """
-    return [
-        speaker_id not in VALIDATION_SET_SPEAKER_IDS + TEST_SET_SPEAKER_IDS
-        for speaker_id in examples["id_speaker"]
-    ]
-
-
-def examples_belong_to_val(examples: dict[str, list]) -> list[bool]:
-    """Check if each example belongs to the validation set.
-
-    Args:
-        examples:
-            A batch of examples.
-
-    Returns:
-        A list of booleans indicating whether each example belongs to the validation
-        set.
-    """
-    return [
-        speaker_id in VALIDATION_SET_SPEAKER_IDS
-        for speaker_id in examples["id_speaker"]
-    ]
-
-
-def examples_belong_to_test(examples: dict[str, list]) -> list[bool]:
-    """Check if each example belongs to the test set.
-
-    Args:
-        examples:
-            A batch of examples.
-
-    Returns:
-        A list of booleans indicating whether each example belongs to the test set.
-    """
-    return [speaker_id in TEST_SET_SPEAKER_IDS for speaker_id in examples["id_speaker"]]
-
-
-class no_progress_bar:
-    """Context manager that disables the progress bar."""
-
-    def __enter__(self):
-        """Disable the progress bar."""
-        disable_progress_bar()
-
-    def __exit__(self, exc_type, exc_val, exc_tb):
-        """Re-enable the progress bar."""
-        enable_progress_bar()
->>>>>>> 50e71990
 
 
 if __name__ == "__main__":
