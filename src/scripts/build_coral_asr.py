--- conflicted
+++ resolved
@@ -17,10 +17,7 @@
 
 import hydra
 import pandas as pd
-<<<<<<< HEAD
-=======
 import pysubs2
->>>>>>> 5823cf88
 from datasets import Audio, Dataset, DatasetDict
 from joblib import Parallel, delayed
 from omegaconf import DictConfig
@@ -345,56 +342,6 @@
     Returns:
         The CoRal conversation dataset.
     """
-<<<<<<< HEAD
-    # Read database
-    conn = sqlite3.connect(metadata_database_path)
-    try:
-        df_speakers = pd.read_sql_query("SELECT * FROM Speakers", conn)
-        df_conversations = pd.read_sql_query("SELECT * FROM Conversations", conn)
-    finally:
-        conn.close()
-
-    # Join the dataframes on the speaker id column
-    # THIS MERGE IS PROBABLY NOT NEEDED AS EACH SENTENCE AFTER THE SPLITTING WILL HAVE A SINGLE SPEAKER ID
-    df_speakers_temp = df_speakers.add_suffix("_a")
-    df = pd.merge(df_conversations, df_speakers_temp, on="id_speaker_a")
-
-    df_speakers_temp = df_speakers.add_suffix("_b")
-    df = pd.merge(df, df_speakers_temp, on="id_speaker_b")
-
-    df_speakers_temp = df_speakers.add_suffix("_recorder")
-    df_speakers_temp = df_speakers_temp.rename(
-        columns={"id_speaker_recorder": "id_recorder"}
-    )
-    df = pd.merge(df, df_speakers_temp, on="id_recorder")
-
-    # read transcripts and audio files and split them into segments
-    """ SAMPLE CODE
-    import pysubs2
-    from pydub import AudioSegment, effects
-    subs = pysubs2.load(path_transcript)
-
-    # Load the audio file (supports WAV, MP3, etc.)
-    audio = AudioSegment.from_file(path_audio)
-
-    # split audio files into audio bites
-    for i, sub in enumerate(subs):
-        start_time = sub.start  # Start time in milliseconds
-        end_time = sub.end  # End time in milliseconds
-
-        # Extract the audio segment
-        segment = audio[start_time:end_time]
-
-        # Save as separate file
-        output_path = f"{output_folder}segment_{i+1}.wav"
-        segment.export(output_path, format="wav")
-    """
-
-    # Build the dataset from the metadata, transcripts, and audio files. This embeds all the audio
-    # files into the dataset as parquet files
-
-    dataset = Dataset.from_dict({})  # Dataset.from_dataframe(df)
-=======
     # Count expected number of conversations
     with sqlite3.connect(metadata_database_path) as conn:
         cur = conn.execute("SELECT count() FROM Conversations")
@@ -642,7 +589,6 @@
 
     dataset = Dataset.from_pandas(processed_conversation_rows)
     dataset = dataset.cast_column("audio", Audio())
->>>>>>> 5823cf88
     return dataset
 
 
@@ -832,8 +778,6 @@
     Args:
         audio_dir:
             The directory containing the audio files.
-        compress (optional):
-            Whether to compress the folder containing the audio files before moving. Defaults to False.
 
     Returns:
         The new directory containing the audio files.
@@ -872,11 +816,11 @@
 
 
 def copy_files_to_cwd(source_dir: Path, use_compression: bool = False) -> Path:
-    """Copies files from the source directory to cwd data directory. Optionally compresses the files before copying. Data is stored in a flat structure at the destination.
+    """Copies files from the source directory to cwd data directory.
 
     Args:
         source_dir (Path): The source directory from which files will be copied.
-        use_compression (bool, optional): If True, compresses the files into a tar.xz archive before copying. Defaults to False.
+        use_compression (bool, optional): Compresses the files before copying.
 
     Returns:
         Path (Path): The destination directory where files have been copied.
