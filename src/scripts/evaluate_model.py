"""Evaluate a speech model.

Usage:
    python src/scripts/evaluate_model.py [key=value] [key=value] ...
"""

import logging
from pathlib import Path
from shutil import rmtree

import hydra
import pandas as pd
from dotenv import load_dotenv
from omegaconf import DictConfig

from coral.evaluate import evaluate

load_dotenv()


logging.basicConfig(
    level=logging.INFO,
    format="%(asctime)s ⋅ %(name)s ⋅ %(message)s",
    datefmt="%Y-%m-%d %H:%M:%S",
)
logger = logging.getLogger("coral_evaluation")


@hydra.main(config_path="../../config", config_name="evaluation", version_base=None)
def main(config: DictConfig) -> None:
    """Evaluate a speech model on a dataset.

    Args:
        config:
            The Hydra configuration object.
    """
<<<<<<< HEAD
    score_df = evaluate(config=config)

    # Loading the pipeline stores it to the default HF cache, and they don't allow
    # changing it for pipelines. So we remove the models stored in the cache manually,
    # to avoid running out of disk space.
    model_cache_dir = Path.home() / ".cache" / "huggingface" / "hub"
    model_dirs = list(
        model_cache_dir.glob(f"model--{config.model_id.replace('/', '--')}")
    )
    if model_dirs:
        for model_dir in model_dirs:
            rmtree(path=model_dir)

    if config.store_results:
        dataset_without_slashes = config.dataset.replace("/", "-").replace("::", "-")
        results_dir = Path("results") / dataset_without_slashes
        results_dir.mkdir(parents=True, exist_ok=True)

        model_id_without_slashes = config.model_id.replace("/", "--")
        if "coral" in config.dataset and config.detailed:
            path_results = results_dir / Path(f"{model_id_without_slashes}-scores.csv")
            score_df.to_csv(path_results, index=False)
        else:
            path_results = results_dir / Path("evaluation-results.csv")
            if path_results.exists():
                score_df = pd.concat(
                    objs=[pd.read_csv(path_results, index_col=False), score_df],
                    ignore_index=True,
                )
            score_df.to_csv(path_results, index=False)
=======

    for dataset_name, dataset_config  in config['datasets'].items():

        df_scores, df_predictions = evaluate(config=config, dataset_config=dataset_config)

        # Loading the pipeline stores it to the default HF cache, and they don't allow
        # changing it for pipelines. So we remove the models stored in the cache manually,
        # to avoid running out of disk space.
        model_cache_dir = Path.home() / ".cache" / "huggingface" / "hub"
        model_dirs = list(
            model_cache_dir.glob(f"model--{config.model_id.replace('/', '--')}")
        )
        if model_dirs:
            for model_dir in model_dirs:
                rmtree(path=model_dir)

        if config.store_results:
            # prepare the output names and directory
            dataset_without_slashes = dataset_config.id.replace("/", "-")
            results_dir = Path("outputs") / Path("results") / dataset_without_slashes
            results_dir.mkdir(exist_ok=True, parents=True)

            model_id_without_slashes = config.model_id.replace("/", "--")

            # Save evaluation scores
            if config.detailed:
                path_results = results_dir / Path(f"{model_id_without_slashes}-{dataset_name}-scores.csv")
                df_scores.to_csv(path_results, index=False)
            else:
                path_results = results_dir / Path("evaluation-results.csv")
                if path_results.exists():
                    df_scores = pd.concat(
                        objs=[pd.read_csv(path_results, index_col=False), df_scores],
                        ignore_index=True,
                    )
                df_scores.to_csv(path_results, index=False)

            # Save predictions
            path_predictions = results_dir / Path(
                f"{model_id_without_slashes}-{dataset_name}-predictions.csv"
            )
            df_predictions.to_csv(path_predictions, index=False)
>>>>>>> 48849a9b


if __name__ == "__main__":
    main()<|MERGE_RESOLUTION|>--- conflicted
+++ resolved
@@ -34,42 +34,10 @@
         config:
             The Hydra configuration object.
     """
-<<<<<<< HEAD
-    score_df = evaluate(config=config)
-
-    # Loading the pipeline stores it to the default HF cache, and they don't allow
-    # changing it for pipelines. So we remove the models stored in the cache manually,
-    # to avoid running out of disk space.
-    model_cache_dir = Path.home() / ".cache" / "huggingface" / "hub"
-    model_dirs = list(
-        model_cache_dir.glob(f"model--{config.model_id.replace('/', '--')}")
-    )
-    if model_dirs:
-        for model_dir in model_dirs:
-            rmtree(path=model_dir)
-
-    if config.store_results:
-        dataset_without_slashes = config.dataset.replace("/", "-").replace("::", "-")
-        results_dir = Path("results") / dataset_without_slashes
-        results_dir.mkdir(parents=True, exist_ok=True)
-
-        model_id_without_slashes = config.model_id.replace("/", "--")
-        if "coral" in config.dataset and config.detailed:
-            path_results = results_dir / Path(f"{model_id_without_slashes}-scores.csv")
-            score_df.to_csv(path_results, index=False)
-        else:
-            path_results = results_dir / Path("evaluation-results.csv")
-            if path_results.exists():
-                score_df = pd.concat(
-                    objs=[pd.read_csv(path_results, index_col=False), score_df],
-                    ignore_index=True,
-                )
-            score_df.to_csv(path_results, index=False)
-=======
-
-    for dataset_name, dataset_config  in config['datasets'].items():
-
-        df_scores, df_predictions = evaluate(config=config, dataset_config=dataset_config)
+    for dataset_name, dataset_config in config["datasets"].items():
+        df_scores, df_predictions = evaluate(
+            config=config, dataset_config=dataset_config
+        )
 
         # Loading the pipeline stores it to the default HF cache, and they don't allow
         # changing it for pipelines. So we remove the models stored in the cache manually,
@@ -92,7 +60,9 @@
 
             # Save evaluation scores
             if config.detailed:
-                path_results = results_dir / Path(f"{model_id_without_slashes}-{dataset_name}-scores.csv")
+                path_results = results_dir / Path(
+                    f"{model_id_without_slashes}-{dataset_name}-scores.csv"
+                )
                 df_scores.to_csv(path_results, index=False)
             else:
                 path_results = results_dir / Path("evaluation-results.csv")
@@ -108,7 +78,6 @@
                 f"{model_id_without_slashes}-{dataset_name}-predictions.csv"
             )
             df_predictions.to_csv(path_predictions, index=False)
->>>>>>> 48849a9b
 
 
 if __name__ == "__main__":
