[tool.poetry]
name = "coral"
version = "0.0.0"
description = "Danish ASR and TTS models associated with the CoRal project."
authors = [
    "Dan Saattrup Nielsen <dan.nielsen@alexandra.dk>",
]
readme = "README.md"
license = "MIT"

[tool.poetry.dependencies]
python = ">=3.11,<3.13"
<<<<<<< HEAD
hydra-core = "^1.1.1"
evaluate = ">=0.4.0,<1.0.0"
transformers = "^4.36.0"
torch = "2.0.0"
librosa = ">=0.10.0.post2,<1.0.0"
soundfile = ">=0.12.1,<1.0.0"
torchaudio = "^2.0.1"
pyctcdecode = ">=0.5.0,<1.0.0"
datasets = "^2.11.0"
click = "^8.1.3"
pydub = ">=0.25.1,<1.0.0"
jiwer = "^3.0.1"
wandb = ">=0.15.3,<1.0.0"
accelerate = ">=0.19.0,<1.0.0"
requests = "^2.31.0"
openpyxl = "^3.1.2"
pycountry = "^22.3.5"
wave = ">=0.0.2,<1.0.0"
kenlm = {url = "https://github.com/kpu/kenlm/archive/master.zip"}
matplotlib = "3.7.3"
deepspeed = ">=0.12.3,<1.0.0"
geopandas = "^0.14.2"
numpy = "<2.0"
wget = "^3.2"

[tool.poetry.group.dev.dependencies]
pytest = "^7.0.0"
pytest-cov = "^4.0.0"
pre-commit = "^2.17.0"
pdoc = "^7.1.1"
readme-coverage-badger = ">=0.1.2,<1.0.0"
mypy = "^1.4.1"
ipykernel = "^6.29.0"
=======
hydra-core = ">=1.1.1"
evaluate = ">=0.4.0"
transformers = ">=4.44.2"
torch = ">=2.0.0"
librosa = ">=0.10.0"
soundfile = ">=0.12.1"
torchaudio = ">=2.0.1"
pyctcdecode = ">=0.5.0"
datasets = ">=2.19.0"
click = ">=8.1.3"
pydub = ">=0.25.1"
jiwer = ">=3.0.1"
wandb = ">=0.15.3"
accelerate = ">=0.29.3"
requests = ">=2.31.0"
openpyxl = ">=3.1.2"
pycountry = ">=22.3.5"
wave = ">=0.0.2"
deepspeed = ">=0.12.3"
python-dotenv = ">=1.0.1"
joblib = "^1.4.2"
kenlm = {url = "https://github.com/kpu/kenlm/archive/master.zip", optional=true}
gradio = {version = "^5.5.0", optional=true}
samplerate = {version="^0.2.1", optional=true}
punctfix = {version="^0.11.1", optional=true}
matplotlib = {version = "^3.9.2", optional = true}
mlflow = "^2.17.2"

[tool.poetry.group.dev.dependencies]
pytest = ">=8.1.1"
pre-commit = ">=3.6.2"
lxml = ">=5.1.0"
pytest-cov = ">=4.1.0"
readme-coverage-badger = ">=0.1.2"
ruff = ">=0.6.2"
mypy = ">=1.11.2"
nbstripout = ">=0.7.1"
pdoc = ">=14.5.0"
jupyterlab = ">=4.2.5"
ipywidgets = ">=8.1.3"

[tool.poetry.extras]
kenlm = ["kenlm"]
demo = ["gradio", "samplerate", "punctfix"]
plotting = ["matplotlib"]
all = ["kenlm", "gradio", "samplerate", "punctfix", "matplotlib"]
>>>>>>> 8bb47f56

[tool.pytest.ini_options]
minversion = "6.0"
addopts = [
    '--durations=10',
    '--color=yes',
    '--doctest-modules',
    '--cov=src/coral',
]
xfail_strict = true
filterwarnings = [
    "error",
    "ignore::UserWarning",
    "ignore::DeprecationWarning",
    "ignore::PendingDeprecationWarning",
    "ignore::ImportWarning",
    "ignore::FutureWarning",
]
log_cli_level = "info"
testpaths = ["tests", "src/coral"]

[tool.ruff]
line-length = 88
target-version = "py310"
exclude = [
    ".git",
    ".mypy_cache",
    ".pytest_cache",
    ".ruff_cache",
    ".scandeval_cache",
    ".venv",
]
extend-include = [
    "*.ipynb",
]

[tool.ruff.format]
quote-style = "double"
indent-style = "space"
docstring-code-format = true
skip-magic-trailing-comma = true

[tool.ruff.lint]
extend-select = [
    "I",
    "D",
]

[tool.ruff.lint.extend-per-file-ignores]
"__init__.py" = ["F401"]

[tool.ruff.lint.isort]
split-on-trailing-comma = false

[tool.ruff.lint.pydocstyle]
convention = "google"

[build-system]
requires = ["poetry-core>=1.0.0"]
build-backend = "poetry.core.masonry.api"<|MERGE_RESOLUTION|>--- conflicted
+++ resolved
@@ -10,41 +10,6 @@
 
 [tool.poetry.dependencies]
 python = ">=3.11,<3.13"
-<<<<<<< HEAD
-hydra-core = "^1.1.1"
-evaluate = ">=0.4.0,<1.0.0"
-transformers = "^4.36.0"
-torch = "2.0.0"
-librosa = ">=0.10.0.post2,<1.0.0"
-soundfile = ">=0.12.1,<1.0.0"
-torchaudio = "^2.0.1"
-pyctcdecode = ">=0.5.0,<1.0.0"
-datasets = "^2.11.0"
-click = "^8.1.3"
-pydub = ">=0.25.1,<1.0.0"
-jiwer = "^3.0.1"
-wandb = ">=0.15.3,<1.0.0"
-accelerate = ">=0.19.0,<1.0.0"
-requests = "^2.31.0"
-openpyxl = "^3.1.2"
-pycountry = "^22.3.5"
-wave = ">=0.0.2,<1.0.0"
-kenlm = {url = "https://github.com/kpu/kenlm/archive/master.zip"}
-matplotlib = "3.7.3"
-deepspeed = ">=0.12.3,<1.0.0"
-geopandas = "^0.14.2"
-numpy = "<2.0"
-wget = "^3.2"
-
-[tool.poetry.group.dev.dependencies]
-pytest = "^7.0.0"
-pytest-cov = "^4.0.0"
-pre-commit = "^2.17.0"
-pdoc = "^7.1.1"
-readme-coverage-badger = ">=0.1.2,<1.0.0"
-mypy = "^1.4.1"
-ipykernel = "^6.29.0"
-=======
 hydra-core = ">=1.1.1"
 evaluate = ">=0.4.0"
 transformers = ">=4.44.2"
@@ -91,7 +56,6 @@
 demo = ["gradio", "samplerate", "punctfix"]
 plotting = ["matplotlib"]
 all = ["kenlm", "gradio", "samplerate", "punctfix", "matplotlib"]
->>>>>>> 8bb47f56
 
 [tool.pytest.ini_options]
 minversion = "6.0"
