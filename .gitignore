--- conflicted
+++ resolved
@@ -105,9 +105,5 @@
 # Models
 models/
 
-<<<<<<< HEAD
-# Weights and biases
-=======
 # Weights and Biases experiment tracking
->>>>>>> 80b53639
 wandb/